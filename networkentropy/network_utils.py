import os
import shutil
import tarfile
import networkx as nx
import requests
import wget
import pandas as pd
import copy
import glob

from collections import namedtuple
from typing import List, Iterable, Optional
from urllib.request import HTTPError
from bs4 import BeautifulSoup
from bs4.element import ResultSet
from requests import Response

NAME = 'name'
CATEGORY = 'category'
DIRECTED = 'directed'
NUM_NODES = 'num_nodes'
NUM_EDGES = 'num_edges'
TSV_URL = 'tsv_url'

Dataset = namedtuple('Dataset', [NAME, CATEGORY, DIRECTED, NUM_NODES, NUM_EDGES, TSV_URL])


class DatasetsStrategy:
    def get_networks_url(self) -> str:
        raise NotImplementedError('Method get_networks_url must be implemented')

    def get_networks_from_response(self, response: Response) -> Iterable[Dataset]:
        raise NotImplementedError('Method get_networks_from_response must be implemented')


class Datasets:
    def __init__(self, datasets_strategy: DatasetsStrategy):
        self.datasets_strategy = datasets_strategy
        self.networks = pd.DataFrame()

        response = self._request_networks()
        if response.status_code != 200:
            print('An error occurred while getting data.')
        else:
            networks = self._get_networks_from_response(response)
            self.networks = self._map_to_df(networks)

    def _request_networks(self) -> Response:
        return requests.get(self._get_networks_url())

    def _get_networks_url(self) -> str:
        return self.datasets_strategy.get_networks_url()

    def _get_networks_from_response(self, response: Response) -> Iterable[Dataset]:
        return self.datasets_strategy.get_networks_from_response(response)

    @staticmethod
    def _map_to_df(networks: Iterable[Dataset]) -> pd.DataFrame:
        networks_as_dicts = [d._asdict() for d in networks]
        return pd.DataFrame(networks_as_dicts)

    def to_list(self) -> List[List[object]]:
        """
        Returns datasets information as list
        :return: datasets information as list
        """
        return self.networks.values.tolist()

    def to_df(self) -> pd.DataFrame:
        """
        Returns datasets information as DataFrame
        :return: datasets information as DataFrame
        """
        return self.networks

    def filter(self,
               inplace: bool = False,
               query_expr: str = None,
               combine_queries: bool = False,
               categories: List[str] = None,
               directed: bool = None,
               min_size: int = None,
               max_size: int = None,
               min_density: int = None,
               max_density: float = None,
               only_downloadable: bool = True) -> 'Datasets':
        """
        Filters datasets
        :param directed: if True, only directed graphs will be returned, if False, only undirected, if None, both types
        :param inplace: specifies whether Dataset should be modified or a modified copy should be returned (default is False)
        :param query_expr: query expression, if specified and combine is False, other arguments are ignored
        :param combine_queries: specifies whether query_expr should be combined with other conditions (default is False)
        :param categories: categories to be included
        :param min_size: minimum number of nodes required in the network
        :param max_size: maximum number of nodes allowed in the network
        :param min_density: minimum density of network allowed
        :param max_density: maximum density of network allowed
        :param only_downloadable: if True, only datasets available to download will be included
        :return: Modified Datasets object
        """
        args = [categories, directed, min_size, max_size, min_density, max_density, only_downloadable]
        if query_expr is None:
            query_expr = self._build_query(*args)
        elif combine_queries:
            query_expr = self._build_query(*args, query_expr)
        if inplace:
            datasets = self
        else:
            datasets = copy.deepcopy(self)
        if query_expr:
            datasets.networks.query(query_expr, inplace=True)
        return datasets

    @staticmethod
    def _build_query(categories, directed, min_size, max_size, min_density, max_density, only_downloadable,
                     base_query=None) -> str:
        query = []
        if base_query is not None:
            query.append(f'({base_query})')
        if directed is not None:
            query.append(f'{DIRECTED} == @directed')
        if categories is not None:
            query.append(f'{CATEGORY} in @categories')
        if min_size is not None:
            query.append(f'{NUM_NODES} >= @min_size')
        if max_size is not None:
            query.append(f'{NUM_NODES} <= @max_size')
        if min_density is not None:
            query.append(f'({NUM_EDGES} / ({NUM_NODES} * ({NUM_NODES} - 1))) >= @min_density')
        if max_density is not None:
            query.append(f'({NUM_EDGES} / ({NUM_NODES} * ({NUM_NODES} - 1))) <= @max_density')
        if only_downloadable:
            # using the fact that NaN != NaN, somehow it works for None values in queries as well
            query.append(f'{TSV_URL} == {TSV_URL}')
        return ' and '.join(query)

    def download_and_build_networks(self, dir_name='data/') -> pd.DataFrame:
        """
        Downloads networks data and creates NetworkX graph objects from the data
        :param dir_name: name of the directory to download files to
        :return: DataFrame of NetworkX graph objects (DataFrame may contain None for graphs that couldn't be downloaded
        """
        networks = self.networks.apply(
            lambda s: build_network_from_out_konect(s[NAME], s[TSV_URL], s[DIRECTED], dir_name), axis=1)
        return self.networks.assign(graph=networks)


class KonectCCStrategy(DatasetsStrategy):
    networks_url = 'http://konect.cc/networks/'

    def get_networks_url(self) -> str:
        return self.networks_url

    def get_networks_from_response(self, response: Response) -> List[Dataset]:
        html = response.content
        soup = BeautifulSoup(html, 'lxml')

<<<<<<< HEAD
# TODO: add option to download more detailed characteristics of networks
#       e.g., if these are signed, directed, undirected, multimodal, etc.
=======
        table_html = soup.find('table')
        rows = table_html.findAll('tr')
>>>>>>> efa756c0

        networks = []
        for row in rows[1:]:
            if row:
                tds = row.find_all('td')
                name = tds[1].a.get('href').replace('/', '')
                tsv_url = self._get_tsv_url(name, tds)
                networks.append(Dataset(name=name,
                                        category=tds[2].div.get('title'),
                                        nun_nodes=int(tds[3].text.replace(',', '')),
                                        num_edges=int(tds[4].text.strip('\n').replace(',', '')),
                                        tsv_url=tsv_url))
        return networks

    @staticmethod
    def _get_tsv_url(name: str, tds: ResultSet) -> Optional[str]:
        download_icon_title = tds[2].img.get('title')
        if 'is not available' in download_icon_title:
            return None
        else:
            return f'http://konect.cc/files/download.tsv.{name}.tar.bz2'


class KonectUniStrategy(DatasetsStrategy):

    def get_networks_url(self) -> str:
        return 'http://konect.uni-koblenz.de/networks/'

    def get_networks_from_response(self, response: Response) -> List[Dataset]:
        html = response.content
        soup = BeautifulSoup(html, 'lxml')

        table_html = soup.find('table')
        rows = table_html.tbody.find_all('tr')

        networks = []
        for row in rows:
            if row:
                tds = row.find_all('td')
                tsv_url = self._get_tsv_url(tds)
                networks.append(Dataset(name=tds[1].a.get('href').replace('/', ''),
                                        category=tds[2].span.text,
                                        directed=tds[3].a.img.get('title').startswith('Directed'),
                                        num_nodes=int(tds[6].text.replace(',', '')),
                                        num_edges=int(tds[7].text.replace(',', '')),
                                        tsv_url=tsv_url))
        return networks

    @staticmethod
    def _get_tsv_url(tds: ResultSet):
        a = tds[8].find_all('div')[1].a
        if a is not None:
            relative_url = a.get('href').replace('../', '')
            return f'http://konect.uni-koblenz.de/{relative_url}'
        else:
            return None


def create_datasets(name: str):
    if name == 'konect.cc':
        strategy = KonectCCStrategy()
    elif name == "konect.uni":
        strategy = KonectUniStrategy()
    else:
        raise ValueError(f'Strategy with name {name} does not exist')
    return Datasets(strategy)


def read_available_datasets_konect(name: str = 'konect.cc') -> List[object]:
    datasets = create_datasets(name)
    return datasets.to_list()


def download_tsv_dataset_konect(output_file_name: str, tsv_url: str, dir_name: str) -> Optional[str]:
    """
    Downloads the compressed network file into local directory

    :param output_file_name: name of the network to download
    :param tsv_url: url to network data as tsv
    :param dir_name: name of the local directory to which the compressed file should be saved
    :return: name of the downloaded file
    """
    output_file = f'{output_file_name}.tar.bz2'
    try:

        file_name = wget.download(tsv_url, out=output_file)

        if not os.path.exists(dir_name):
            os.mkdir(dir_name)
        if os.path.exists(output_file):
            shutil.move(file_name, dir_name + output_file)
    except HTTPError:
        return None
    return output_file


def unpack_tar_bz2_file(file_name: str, dir_name: str, output_dir_name: str):
    """
    Unpacks the downloaded compressed file on disk

    :param output_dir_name: name of the directory to which file will be extracted
    :param file_name: name of the compressed file
    :param dir_name: name of the directory in which unpacking happens
    :return: name of the directory where unpacked files are
    """

    tar = tarfile.open(dir_name + file_name, 'r:bz2')
    tar.extractall(output_dir_name)
    tar.close()


def build_network_from_out_konect(network_name: str, tsv_url: str, directed: bool, dir_name: str) -> Optional[nx.Graph]:
    """
    Reads network files stored on disk and builds a proper NetworkX graph object

    :param network_name: name of the network to build
    :param tsv_url: url to network data as tsv
    :param dir_name: name of the directory to download files to
    :return: NetworkX graph object, or None if the network is too large
    """

    output_dir_name = f'{dir_name}network_{network_name}/'

    if not os.path.exists(output_dir_name):
        file_name = download_tsv_dataset_konect(output_file_name=network_name,
                                                tsv_url=tsv_url,
                                                dir_name=dir_name)
        # network could not be downloaded
        if not file_name:
            return None
        unpack_tar_bz2_file(file_name=file_name,
                            dir_name=dir_name,
                            output_dir_name=output_dir_name)

    out_file = next(glob.iglob(f'{output_dir_name}/**/out.*', recursive=True))
    assert out_file, 'No out. file in the directory.'
    if directed:
        graph_class = nx.DiGraph
    else:
        graph_class = nx.Graph
    g = nx.read_adjlist(out_file, create_using=graph_class, comments='%')
    return g


def precision_at_k(y_true, y_pred, k=1):
    """
    Computes precision@k metric for ranking lists

    params:
    :param y_true: list of real ranking of items
    :param y_pred: list of predicted ranking of items
    :param k: cut off value


    """

    assert isinstance(k, int), 'k must be an integer'
    assert (k > 0), 'k must be positive'
    assert isinstance(y_pred, List), 'y_pred must be a list'

    common = set(y_pred[:k]).intersection(set(y_true[:k]))
    return len(common) / k<|MERGE_RESOLUTION|>--- conflicted
+++ resolved
@@ -155,13 +155,8 @@
         html = response.content
         soup = BeautifulSoup(html, 'lxml')
 
-<<<<<<< HEAD
-# TODO: add option to download more detailed characteristics of networks
-#       e.g., if these are signed, directed, undirected, multimodal, etc.
-=======
         table_html = soup.find('table')
         rows = table_html.findAll('tr')
->>>>>>> efa756c0
 
         networks = []
         for row in rows[1:]:
