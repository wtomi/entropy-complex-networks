import unittest
import networkx as nx
import numpy as np

from .. import network_energy


class NetworkEnergyTests(unittest.TestCase):

    def __init__(self, *args, **kwargs):
        unittest.TestCase.__init__(self, *args, **kwargs)
        self.G = nx.star_graph(3)

    def test_randic_matrix(self):

        expected_matrix = np.array([
            [0.,0.57735027,0.57735027,0.57735027],
            [0.57735027,0.,0.,0.],
            [0.57735027,0.,0.,0.],
            [0.57735027,0.,0.,0.]])

        computed_matrix = network_energy.get_randic_matrix(self.G)

        self.assertTrue(np.isclose(expected_matrix, computed_matrix).all())

    def test_randic_index(self):

        expected_index = 3.464
        computed_index = network_energy.get_randic_index(self.G)

        self.assertAlmostEqual(expected_index, computed_index, places=3)

    def test_randic_energy(self):

        expected_energy = 2
        computed_energy = network_energy.get_randic_energy(self.G)

        self.assertAlmostEqual(expected_energy, computed_energy, places=5)

<<<<<<< HEAD
    def test_randic_centrality_normalization(self):

        expected_sum_centrality = 1
        computed_sum_centrality = sum(network_energy.randic_centrality(self.G, normalized=True).values())

        self.assertEqual(expected_sum_centrality, computed_sum_centrality)

    def test_laplacian_centrality_normalization(self):

        expected_sum_centrality = 1
        computed_sum_centrality = sum(network_energy.laplacian_centrality(self.G, normalized=True).values())

        self.assertEqual(expected_sum_centrality, computed_sum_centrality)

    def test_graph_centrality_normalization(self):

        expected_sum_centrality = 1
        computed_sum_centrality = sum(network_energy.graph_energy_centrality(self.G, normalized=True).values())

        self.assertEqual(expected_sum_centrality, computed_sum_centrality)

    def test_gradient_centrality_normalization(self):

        expected_sum_centrality = 1
        computed_sum_centrality = sum(network_energy.gradient_centrality(self.G, normalized=True).values())

        self.assertEqual(expected_sum_centrality, computed_sum_centrality)
=======
    def test_random_walk_laplacian(self):

        g = nx.Graph()
        g.add_edges_from([(1,2),(1,3)])

        expected_matrix = np.array([
            [1, -0.5, -0.5],
            [-1, 1, 0],
            [-1, 0, 1]
        ])

        computed_matrix = network_energy.get_random_walk_laplacian_matrix(g)

        self.assertTrue(np.isclose(expected_matrix, computed_matrix).all())

    def test_symmetric_normalized_laplacian(self):

        g = nx.Graph()
        g.add_edges_from([(1,2),(1,3)])

        expected_matrix = np.array([
            [1.4142135, 0, 0],
            [0, 1, 0],
            [0, 0, 1]
        ])

        computed_matrix = network_energy.get_symmetric_normalized_laplacian_matrix(g)

        self.assertTrue(np.isclose(expected_matrix, computed_matrix).all())
>>>>>>> b64ef8f6


if __name__ == '__main__':

    unittest.main()<|MERGE_RESOLUTION|>--- conflicted
+++ resolved
@@ -37,35 +37,6 @@
 
         self.assertAlmostEqual(expected_energy, computed_energy, places=5)
 
-<<<<<<< HEAD
-    def test_randic_centrality_normalization(self):
-
-        expected_sum_centrality = 1
-        computed_sum_centrality = sum(network_energy.randic_centrality(self.G, normalized=True).values())
-
-        self.assertEqual(expected_sum_centrality, computed_sum_centrality)
-
-    def test_laplacian_centrality_normalization(self):
-
-        expected_sum_centrality = 1
-        computed_sum_centrality = sum(network_energy.laplacian_centrality(self.G, normalized=True).values())
-
-        self.assertEqual(expected_sum_centrality, computed_sum_centrality)
-
-    def test_graph_centrality_normalization(self):
-
-        expected_sum_centrality = 1
-        computed_sum_centrality = sum(network_energy.graph_energy_centrality(self.G, normalized=True).values())
-
-        self.assertEqual(expected_sum_centrality, computed_sum_centrality)
-
-    def test_gradient_centrality_normalization(self):
-
-        expected_sum_centrality = 1
-        computed_sum_centrality = sum(network_energy.gradient_centrality(self.G, normalized=True).values())
-
-        self.assertEqual(expected_sum_centrality, computed_sum_centrality)
-=======
     def test_random_walk_laplacian(self):
 
         g = nx.Graph()
@@ -95,7 +66,6 @@
         computed_matrix = network_energy.get_symmetric_normalized_laplacian_matrix(g)
 
         self.assertTrue(np.isclose(expected_matrix, computed_matrix).all())
->>>>>>> b64ef8f6
 
 
 if __name__ == '__main__':
