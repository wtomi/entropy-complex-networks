--- conflicted
+++ resolved
@@ -210,10 +210,6 @@
     return result
 
 
-<<<<<<< HEAD
-def get_energy_gradients(g: nx.Graph, energy_dist: List[float] = None, mode: str = 'graph') -> Dict:
-    """
-=======
 def graph_energy_pagerank(g: nx.Graph,
                           radius: int = 1,
                           normalized: bool = False,
@@ -260,16 +256,12 @@
 
 def get_energy_gradients(g: nx.Graph, energy_dist: List[float] = None, mode: str = 'graph') -> Dict:
     """
->>>>>>> 08588967
     Compute gradients of a given graph energy for all nodes
 
     :param g: input graph
     :param energy_dist: precomputed distribution of energy in the graph g
     :param mode: string representing type of graph energy, possible values include 'graph', 'randic', 'laplacian'
-<<<<<<< HEAD
-=======
-
->>>>>>> 08588967
+
     :return: dictionary with energy differences for each node
     """
 
@@ -310,9 +302,6 @@
     return result
 
 
-<<<<<<< HEAD
-def gradient_centrality(g: nx.Graph, normalized: bool = False, mode: str = 'graph') -> Dict:
-=======
 def gradient_centrality(g: nx.Graph,
                         normalized: bool = False,
                         radius: int = 1,
@@ -321,26 +310,11 @@
                         max_iter: int = 10000,
                         tol: float = 1.0e-6
                         ) -> Dict:
->>>>>>> 08588967
     """
     Computes the stationary distribution of the random walk directed by the gradient of graph energy
 
     :param g: input graph
     :param normalized: if True, the result is normalized to sum to 1
-<<<<<<< HEAD
-    :param mode: string representing type of graph energy, possible values include 'graph', 'randic', 'laplacian'
-    :return: list of centrality scores for each node
-    """
-
-    if mode == 'graph':
-        gs = get_graph_spectrum(g)
-    elif mode == 'randic':
-        gs = get_randic_spectrum(g)
-    elif mode == 'laplacian':
-        gs = get_laplacian_spectrum(g)
-    else:
-        raise ValueError("supported modes are: 'graph', 'randic', 'laplacian'")
-=======
     :param radius: radius of the egocentric network
     :param mode: string representing type of graph energy, possible values include 'graph', 'randic', 'laplacian'
     :param alpha: probability of continuing the random walk
@@ -360,7 +334,6 @@
         energy = randic_centrality(g, radius=radius)
     elif mode == 'laplacian':
         energy = laplacian_centrality(g, radius=radius)
->>>>>>> 08588967
 
     gradients = {
         (u, v): energy[u] - energy[v]
@@ -376,8 +349,4 @@
         s = sum(result.values())
         result = { n: v/s for n,v in result.items() }
 
-    if normalized:
-        s = sum(result.values())
-        result = { n: v/s for n,v in result.items() }
-
     return result